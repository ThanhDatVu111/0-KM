import polaroid from '@/assets/images/0kmPolaroid.png';
import logo from '@/assets/images/logo.png';
import polaroid_frame from '@/assets/images/polaroidFrame.png';
import polaroid_picture from '@/assets/images/polaroidPicture.png';
import highlight from '@/assets/images/highlight.png';
import navBarBackground from '@/assets/images/navBarBackground.png';
<<<<<<< HEAD
import libraryBg from '@/assets/images/libraryBg.png';
import libraryTitle from '@/assets/images/libraryTitle.png';
import sortButtonBg from '@/assets/images/sortButtonBg.png';
import createEntryBg from '@/assets/images/createEntryBg.png';
import entryFormBg from '@/assets/images/entryFormBg.png';
import entryCardBg from '@/assets/images/entryCardBg.png';
import loadingScreen from '@/assets/images/loadingScreen.png';
=======
import entry from '@/assets/images/entry.png';
import startButton from '@/assets/images/startButton.png';
import onboardPairingBg from '@/assets/images/onboardPairingBg.jpg';
import profileBg from '@/assets/images/profileBg.png';
>>>>>>> d627a58d

export default {
  polaroid,
  logo,
  polaroid_frame,
  polaroid_picture,
  highlight,
  navBarBackground,
<<<<<<< HEAD
  libraryBg,
  libraryTitle,
  sortButtonBg,
  createEntryBg,
  entryFormBg,
  entryCardBg,
  loadingScreen
=======
  entry,
  startButton,
  onboardPairingBg,
  profileBg
>>>>>>> d627a58d
};<|MERGE_RESOLUTION|>--- conflicted
+++ resolved
@@ -4,7 +4,6 @@
 import polaroid_picture from '@/assets/images/polaroidPicture.png';
 import highlight from '@/assets/images/highlight.png';
 import navBarBackground from '@/assets/images/navBarBackground.png';
-<<<<<<< HEAD
 import libraryBg from '@/assets/images/libraryBg.png';
 import libraryTitle from '@/assets/images/libraryTitle.png';
 import sortButtonBg from '@/assets/images/sortButtonBg.png';
@@ -12,12 +11,10 @@
 import entryFormBg from '@/assets/images/entryFormBg.png';
 import entryCardBg from '@/assets/images/entryCardBg.png';
 import loadingScreen from '@/assets/images/loadingScreen.png';
-=======
 import entry from '@/assets/images/entry.png';
 import startButton from '@/assets/images/startButton.png';
 import onboardPairingBg from '@/assets/images/onboardPairingBg.jpg';
 import profileBg from '@/assets/images/profileBg.png';
->>>>>>> d627a58d
 
 export default {
   polaroid,
@@ -26,7 +23,10 @@
   polaroid_picture,
   highlight,
   navBarBackground,
-<<<<<<< HEAD
+  entry,
+  startButton,
+  onboardPairingBg,
+  profileBg,
   libraryBg,
   libraryTitle,
   sortButtonBg,
@@ -34,10 +34,4 @@
   entryFormBg,
   entryCardBg,
   loadingScreen
-=======
-  entry,
-  startButton,
-  onboardPairingBg,
-  profileBg
->>>>>>> d627a58d
 };