import polaroid from '@/assets/images/0kmPolaroid.png';
import book_on_board from '@/assets/images/bookOnBoard.png';
import book from '@/assets/images/book.png';
import logo from '@/assets/images/logo.png';
import polaroid_frame from '@/assets/images/polaroidFrame.png';
import polaroid_picture from '@/assets/images/polaroidPicture.png';
import highlight from '@/assets/images/highlight.png';
import navBarBackground from '@/assets/images/navBarBackground.png';
import entry from '@/assets/images/entry.png';
import startButton from '@/assets/images/startButton.png';
import onboardPairingBg from '@/assets/images/onboardPairingBg.jpg';
<<<<<<< HEAD
import Background from '@/assets/images/Background.png';
import Frame from '@/assets/images/Frame.png';

=======
import profileBg from '@/assets/images/profileBg.png';
>>>>>>> e052fbfd

export default {
  polaroid,
  book_on_board,
  book,
  logo,
  polaroid_frame,
  polaroid_picture,
  highlight,
  navBarBackground,
  entry,
  startButton,
  onboardPairingBg,
<<<<<<< HEAD
  Background,
  Frame
=======
  profileBg
>>>>>>> e052fbfd
};<|MERGE_RESOLUTION|>--- conflicted
+++ resolved
@@ -9,13 +9,10 @@
 import entry from '@/assets/images/entry.png';
 import startButton from '@/assets/images/startButton.png';
 import onboardPairingBg from '@/assets/images/onboardPairingBg.jpg';
-<<<<<<< HEAD
 import Background from '@/assets/images/Background.png';
 import Frame from '@/assets/images/Frame.png';
 
-=======
 import profileBg from '@/assets/images/profileBg.png';
->>>>>>> e052fbfd
 
 export default {
   polaroid,
@@ -29,10 +26,7 @@
   entry,
   startButton,
   onboardPairingBg,
-<<<<<<< HEAD
   Background,
-  Frame
-=======
+  Frame,
   profileBg
->>>>>>> e052fbfd
 };