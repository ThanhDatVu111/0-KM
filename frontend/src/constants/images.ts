import polaroid from '@/assets/images/0kmPolaroid.png';
import logo from '@/assets/images/logo.png';
import polaroid_frame from '@/assets/images/polaroidFrame.png';
import polaroid_picture from '@/assets/images/polaroidPicture.png';
import highlight from '@/assets/images/highlight.png';
import navBarBackground from '@/assets/images/navBarBackground.png';
import libraryBg from '@/assets/images/libraryBg.png';
import libraryTitle from '@/assets/images/libraryTitle.png';
import sortButtonBg from '@/assets/images/sortButtonBg.png';
import createEntryBg from '@/assets/images/createEntryBg.png';
import entryFormBg from '@/assets/images/entryFormBg.png';
import entryCardBg from '@/assets/images/entryCardBg.png';
import loadingScreen from '@/assets/images/loadingScreen.png';
import entry from '@/assets/images/entry.png';
import startButton from '@/assets/images/startButton.png';
import onboardPairingBg from '@/assets/images/onboardPairingBg.jpg';
import Background from '@/assets/images/Background.png';
import Frame from '@/assets/images/Frame.png';

import profileBg from '@/assets/images/profileBg.png';

export default {
  polaroid,
  logo,
  polaroid_frame,
  polaroid_picture,
  navBarBackground,
  entry,
  startButton,
  onboardPairingBg,
<<<<<<< HEAD
  profileBg,
  libraryBg,
  libraryTitle,
  sortButtonBg,
  createEntryBg,
  entryFormBg,
  entryCardBg,
  loadingScreen
=======
  Background,
  Frame,
  profileBg
>>>>>>> abca93e5
};<|MERGE_RESOLUTION|>--- conflicted
+++ resolved
@@ -28,7 +28,8 @@
   entry,
   startButton,
   onboardPairingBg,
-<<<<<<< HEAD
+  Background,
+  Frame,
   profileBg,
   libraryBg,
   libraryTitle,
@@ -37,9 +38,4 @@
   entryFormBg,
   entryCardBg,
   loadingScreen
-=======
-  Background,
-  Frame,
-  profileBg
->>>>>>> abca93e5
 };