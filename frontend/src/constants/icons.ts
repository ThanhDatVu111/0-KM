--- conflicted
+++ resolved
@@ -7,7 +7,6 @@
 import google from '@/assets/icons/google.png';
 import google_pixel from '@/assets/icons/google_pixel.png';
 import person from '@/assets/icons/person.png';
-<<<<<<< HEAD
 import photo from '@/assets/icons/photo.png';
 import location from '@/assets/icons/location.png';
 import camera from '@/assets/icons/camera.png';
@@ -18,10 +17,7 @@
 import edit from '@/assets/icons/edit.png';
 import zoomin from '@/assets/icons/zoomin.png';
 import video from '@/assets/icons/video.png';
-
-=======
 import googleCalendar from '@/assets/icons/google-calendar.png';
->>>>>>> abca93e5
 export default {
   books,
   calendar,
@@ -31,7 +27,8 @@
   user_icon_female,
   google,
   person,
-<<<<<<< HEAD
+  googleCalendar,
+  google_pixel,
   photo,
   location,
   camera,
@@ -42,8 +39,4 @@
   deleteIcon,
   edit,
   video
-=======
-  googleCalendar,
-  google_pixel,
->>>>>>> abca93e5
 };