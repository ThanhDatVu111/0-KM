--- conflicted
+++ resolved
@@ -26,7 +26,7 @@
   topic,
   user_icon_female,
   google,
-<<<<<<< HEAD
+  google_pixel,
   person,
   photo,
   location,
@@ -38,8 +38,4 @@
   deleteIcon,
   edit,
   video
-=======
-  google_pixel,
-  person,
->>>>>>> d627a58d
 };