import books from '@/assets/icons/books.png';
import calendar from '@/assets/icons/calendar.png';
import home_page from '@/assets/icons/homePage.png';
import speech_bubble from '@/assets/icons/speechBubble.png';
import topic from '@/assets/icons/topic.png';
import user_icon_female from '@/assets/icons/userIconFemale.png';
import google from '@/assets/icons/google.png';
import google_pixel from '@/assets/icons/google_pixel.png';
import person from '@/assets/icons/person.png';
import googleCalendar from '@/assets/icons/google-calendar.png';
export default {
  books,
  calendar,
  home_page,
  speech_bubble,
  topic,
  user_icon_female,
  google,
<<<<<<< HEAD
  person,
  googleCalendar,
=======
  google_pixel,
  person,
>>>>>>> 7fff1973
};<|MERGE_RESOLUTION|>--- conflicted
+++ resolved
@@ -16,11 +16,7 @@
   topic,
   user_icon_female,
   google,
-<<<<<<< HEAD
   person,
   googleCalendar,
-=======
   google_pixel,
-  person,
->>>>>>> 7fff1973
 };