--- conflicted
+++ resolved
@@ -18,12 +18,8 @@
   topic,
   user_icon_female,
   google,
-<<<<<<< HEAD
+  google_pixel,
   person,
   phone,
-  video,
-=======
-  google_pixel,
-  person,
->>>>>>> 7fff1973
+  video,,
 };