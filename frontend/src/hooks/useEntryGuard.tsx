--- conflicted
+++ resolved
@@ -4,11 +4,7 @@
 import { useRouter } from 'expo-router';
 import { fetchUser } from '@/apis/user';
 import { fetchRoom } from '@/apis/room';
-<<<<<<< HEAD
-import { Alert } from 'react-native';
-=======
 import { ActivityIndicator, View, Text } from 'react-native';
->>>>>>> ef167cef
 
 export function useEntryGuard() {
   const { isLoaded, isSignedIn, userId } = useAuth();
@@ -19,12 +15,8 @@
     if (!isLoaded) return;
 
     if (!isSignedIn) {
-<<<<<<< HEAD
-      router.replace('/');
-=======
       router.replace('/'); // Redirect to home if not signed in
       setLoading(false); // Stop loading
->>>>>>> ef167cef
       return;
     }
 
@@ -40,14 +32,8 @@
           hasProfile: !!user.birthdate && !!user.photo_url,
         });
       } catch (err) {
-<<<<<<< HEAD
-        console.error('❌ Error fetching user data:', err);
-        Alert.alert('Error', 'Failed to load your profile. Please try again later.');
-        return;
-=======
         setLoading(false); // Stop loading on error
         return; // Stop execution if fetching user fails
->>>>>>> ef167cef
       }
 
       // Check if user needs to complete onboarding
@@ -86,13 +72,6 @@
         router.replace('/(tabs)/home');
       } catch (err) {
         console.error('❌ Error fetching room data:', err);
-<<<<<<< HEAD
-        Alert.alert(
-          'Connection Error',
-          'Failed to connect to your room. Please check your connection and try again.',
-        );
-      }
-=======
         setLoading(false); // Stop loading on error
         return; // Stop execution if fetching room fails
       }
@@ -100,7 +79,6 @@
       // Redirect to home if everything is complete
       router.replace('/(tabs)/home');
       setLoading(false); // Stop loading
->>>>>>> ef167cef
     })();
   }, [isLoaded, isSignedIn, userId]);
 
