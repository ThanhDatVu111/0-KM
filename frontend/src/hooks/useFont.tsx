--- conflicted
+++ resolved
@@ -11,11 +11,8 @@
         'Poppins-Bold': require('../assets/fonts/Poppins-Bold.ttf'),
         'Poppins-Medium': require('../assets/fonts/Poppins-Medium.ttf'),
         'Poppins-Light': require('../assets/fonts/Poppins-Light.ttf'),
-<<<<<<< HEAD
         'Poppins-SemiBold': require('../assets/fonts/Poppins-SemiBold.ttf'),
-=======
         'PressStart2P': require('../assets/fonts/PressStart2P-Regular.ttf'),
->>>>>>> 7fff1973
       });
       setFontsLoaded(true);
     }
