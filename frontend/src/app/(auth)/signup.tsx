--- conflicted
+++ resolved
@@ -99,30 +99,6 @@
   }, []);
 
   return (
-<<<<<<< HEAD
-    <View>
-      <View className="w-[300px]">
-        <View className="flex-row justify-end mb-4">
-        </View>
-        <FormInput
-          label="Email"
-          borderColor="#F5829B"
-          autoCapitalize="none"
-          value={emailAddress}
-          placeholder=""
-          onChangeText={setEmailAddress}
-        />
-        <FormInput
-          label="Password"
-          borderColor="#F5829B"
-          autoCapitalize="none"
-          value={password}
-          placeholder=""
-          secureTextEntry={true}
-          onChangeText={setPassword}
-        />
-      </View>
-=======
     <View className="w-full">
       {/* Input Fields */}
       <FormInput
@@ -142,7 +118,6 @@
         secureTextEntry={true}
         onChangeText={setPassword}
       />
->>>>>>> d627a58d
 
       {/* Display the error message using error state */}
       {error ? (
@@ -175,7 +150,7 @@
 
       {/* Sign up with Google Button */}
       <TouchableOpacity
-        onPress={onSignUpPress}
+        onPress={onGoogleSignUpPress}
         className="w-full mb-4 bg-white border-4 border-[#6536DD]"
         style={{
           shadowColor: '#6536DD',
