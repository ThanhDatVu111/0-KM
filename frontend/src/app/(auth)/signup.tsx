import * as React from 'react';
import { useState } from 'react';
import { Text, View } from 'react-native';
import { useSignUp } from '@clerk/clerk-expo';
import Button from '@/components/Button';
import { useRouter } from 'expo-router';
import FormInput from '@/components/FormInput';
<<<<<<< HEAD
import { createUser } from '@/apis/user';
import { SimpleSignOutButton } from '@/components/SignOutButton';
=======
>>>>>>> ef167cef

export default function SignUpForm() {
  const { isLoaded, signUp } = useSignUp();
  const router = useRouter();
  const [emailAddress, setEmailAddress] = useState('');
  const [password, setPassword] = useState('');
  const [error, setError] = useState<string | null>(null);

  // ✅ Sign up with email & password
  const onSignUpPress = async () => {
    if (!isLoaded) return;
    console.log('📩 Sign-up input:', { emailAddress, password });

    try {
      // Create a new user with Clerk
      await signUp.create({
        emailAddress,
        password,
      });
<<<<<<< HEAD
      await signUp.prepareEmailAddressVerification({ strategy: 'email_code' });
      setPendingVerification(true);
    } catch (err: any) {
      console.error('Sign-up error:', JSON.stringify(err, null, 2));
      const readableMessage =
        err?.errors?.[0]?.shortMessage ||
        err?.errors?.[0]?.longMessage ||
        err?.message ||
        'Something went wrong. Please try again.';
      setError(readableMessage);
    }
  };

  // ✅ Verify code
  const onVerifyPress = async () => {
    if (!isLoaded) return;

    try {
      // 1) Attempt verification & grab the new user's ID
      const { status, createdSessionId, createdUserId } =
        await signUp.attemptEmailAddressVerification({ code });

      // 2) Bail if verification didn't complete
      if (status !== 'complete' || !createdUserId) {
        setError('Verification failed. Please try again.');
        return;
      }
=======
>>>>>>> ef167cef

      // Prepare email verification
      await signUp.prepareEmailAddressVerification({ strategy: 'email_code' });

      // Navigate to the verify-email page
      router.replace({
        pathname: '/(auth)/verify-email',
        params: { emailAddress }, // Pass emailAddress to the verification page
      });
    } catch (err: any) {
      console.error('Sign-up error:', JSON.stringify(err, null, 2));
      const readableMessage =
        err?.errors?.[0]?.shortMessage ||
        err?.errors?.[0]?.longMessage ||
        err?.message ||
        'Something went wrong. Please try again.';
      setError(readableMessage);
    }
  };

  return (
    <View>
      <View className="w-[300px]">
        <View className="flex-row justify-end mb-4">
          <SimpleSignOutButton />
        </View>
        <FormInput
          label="Email"
          borderColor="#F5829B"
          autoCapitalize="none"
          value={emailAddress}
          placeholder=""
          onChangeText={setEmailAddress}
        />
        <FormInput
          label="Password"
          borderColor="#F5829B"
          autoCapitalize="none"
          value={password}
          placeholder=""
          secureTextEntry={true}
          onChangeText={setPassword}
        />
      </View>

      {error ? (
        <Text
          className="text-red-600 text-center mb-2 w-[300px]"
          style={{ fontFamily: 'Poppins-Regular' }}
        >
          {error}
        </Text>
      ) : null}

      {/* Button to Sign Up */}
      <Button
        label="Next"
        onPress={onSignUpPress}
        size="py-3 px-4"
        color="bg-accent"
        className="w-[300px] items-center my-3"
        textClassName="text-white text-[16px]"
        textStyle={{ fontFamily: 'Poppins-Regular' }}
      />

      {/* Button to Sign Up with Google */}
      <Button
        label="Sign up with Google"
        onPress={() => console.log('Google Sign Up')} // Placeholder for Google sign-up logic
        size="py-3 px-4"
        color="border border-accent"
        className="w-[300px] items-center mb-3"
        textClassName="text-accent text-[16px]"
        textStyle={{ fontFamily: 'Poppins-Regular' }}
      />
    </View>
  );
}<|MERGE_RESOLUTION|>--- conflicted
+++ resolved
@@ -5,11 +5,7 @@
 import Button from '@/components/Button';
 import { useRouter } from 'expo-router';
 import FormInput from '@/components/FormInput';
-<<<<<<< HEAD
-import { createUser } from '@/apis/user';
 import { SimpleSignOutButton } from '@/components/SignOutButton';
-=======
->>>>>>> ef167cef
 
 export default function SignUpForm() {
   const { isLoaded, signUp } = useSignUp();
@@ -29,43 +25,13 @@
         emailAddress,
         password,
       });
-<<<<<<< HEAD
-      await signUp.prepareEmailAddressVerification({ strategy: 'email_code' });
-      setPendingVerification(true);
-    } catch (err: any) {
-      console.error('Sign-up error:', JSON.stringify(err, null, 2));
-      const readableMessage =
-        err?.errors?.[0]?.shortMessage ||
-        err?.errors?.[0]?.longMessage ||
-        err?.message ||
-        'Something went wrong. Please try again.';
-      setError(readableMessage);
-    }
-  };
-
-  // ✅ Verify code
-  const onVerifyPress = async () => {
-    if (!isLoaded) return;
-
-    try {
-      // 1) Attempt verification & grab the new user's ID
-      const { status, createdSessionId, createdUserId } =
-        await signUp.attemptEmailAddressVerification({ code });
-
-      // 2) Bail if verification didn't complete
-      if (status !== 'complete' || !createdUserId) {
-        setError('Verification failed. Please try again.');
-        return;
-      }
-=======
->>>>>>> ef167cef
 
       // Prepare email verification
       await signUp.prepareEmailAddressVerification({ strategy: 'email_code' });
 
       // Navigate to the verify-email page
       router.replace({
-        pathname: '/(auth)/verify-email',
+        pathname: '../(auth)/verify-email',
         params: { emailAddress }, // Pass emailAddress to the verification page
       });
     } catch (err: any) {
