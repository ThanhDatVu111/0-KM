import { useSignIn, useSSO } from '@clerk/clerk-expo';
import { useRouter } from 'expo-router';
import { Text, View, TouchableOpacity, Image } from 'react-native';
import FormInput from '@/components/FormInput';
import React, { useCallback, useEffect } from 'react';
import { useState } from 'react';
<<<<<<< HEAD
import { SimpleSignOutButton } from '@/components/SignOutButton';
=======
import * as WebBrowser from 'expo-web-browser';
import * as AuthSession from 'expo-auth-session';
import icons from '@/constants/icons';

const useWarmUpBrowser = () => {
  useEffect(() => {
    void WebBrowser.warmUpAsync();
    return () => {
      void WebBrowser.coolDownAsync();
    };
  }, []);
};

WebBrowser.maybeCompleteAuthSession();
>>>>>>> abca93e5

export default function SignInForm() {
  const { signIn, setActive, isLoaded } = useSignIn();
  const router = useRouter();
  const [emailAddress, setEmailAddress] = useState('');
  const [password, setPassword] = useState('');
  const [error, setError] = useState<string | null>(null);

  useWarmUpBrowser();

  // Handle the submission of the sign-in form
  const onSignInPress = async () => {
    if (!isLoaded) return;

    try {
      const signInAttempt = await signIn.create({
        identifier: emailAddress,
        password,
      });

      if (signInAttempt.status === 'complete') {
        await setActive({ session: signInAttempt.createdSessionId });
        router.replace('../(tabs)/home');
      } else {
        console.error(JSON.stringify(signInAttempt, null, 2));
      }
    } catch (err: any) {
      const readableMessage =
        err?.errors?.[0]?.shortMessage ||
        err?.errors?.[0]?.longMessage ||
        err?.message ||
        'Something went wrong. Please try again.';
      setError(readableMessage);
    }
  };

  // ✅ Sign in with Google (OAuth)
  // Handle any pending authentication sessions
  WebBrowser.maybeCompleteAuthSession();
  useWarmUpBrowser();

  // Use the `useSSO()` hook to access the `startSSOFlow()` method
  const { startSSOFlow } = useSSO();

  const onGoogleSignInPress = useCallback(async () => {
    try {
      // Start the authentication process by calling `startSSOFlow()`
      const { createdSessionId, setActive, signIn, signUp } = await startSSOFlow({
        strategy: 'oauth_google',
        redirectUrl: AuthSession.makeRedirectUri(),
      });

      // If sign in was successful, set the active session
      if (createdSessionId) {
        setActive!({ session: createdSessionId });
        router.replace('/(tabs)/home');
      } else {
        // If there is no `createdSessionId`,
        // there are missing requirements, such as MFA
        // Use the `signIn` or `signUp` returned from `startSSOFlow`
        // to handle next steps
      }
    } catch (err) {
      // See https://clerk.com/docs/custom-flows/error-handling
      // for more info on error handling
      console.error(JSON.stringify(err, null, 2));
    }
  }, []);

  return (
    <View className="w-full">
      {/* Input Fields */}
      <FormInput
        label="Email Address"
        borderColor="#6536DD"
        autoCapitalize="none"
        value={emailAddress}
        placeholder=""
        onChangeText={(emailAddress) => setEmailAddress(emailAddress)}
      />

      <FormInput
        label="Password"
        borderColor="#6536DD"
        autoCapitalize="none"
        value={password}
        placeholder=""
        secureTextEntry={true}
        onChangeText={(password) => setPassword(password)}
      />
      {error ? (
        <Text className="text-red-600 text-center mb-4" style={{ fontFamily: 'Poppins-Regular' }}>
          {error}
        </Text>
      ) : null}

      {/* Login Button */}
      <TouchableOpacity
        onPress={onSignInPress}
        className="w-full mb-4 bg-[#6536DD] border-4 border-black"
        style={{
          shadowColor: '#000',
          shadowOffset: { width: 4, height: 4 },
          shadowOpacity: 1,
          shadowRadius: 0,
          elevation: 8,
        }}
      >
        <View className="bg-[#6536DD] px-4 py-3">
          <Text
            className="text-white text-center text-[16px] font-bold"
            style={{ fontFamily: 'Poppins-Bold' }}
          >
            LOGIN
          </Text>
        </View>
      </TouchableOpacity>

      {/* Sign in with Google Button */}
      <TouchableOpacity
        onPress={onGoogleSignInPress}
        className="w-full mb-4 bg-white border-4 border-[#6536DD]"
        style={{
          shadowColor: '#6536DD',
          shadowOffset: { width: 4, height: 4 },
          shadowOpacity: 1,
          shadowRadius: 0,
          elevation: 8,
        }}
      >
        <View className="bg-white px-4 py-3 flex-row justify-center">
          <Image
            source={icons.google_pixel}
            style={{
              width: 24,
              height: 24,
              marginRight: 8,
            }}
            resizeMode="contain"
          />

          <Text
            className="text-[#6536DD] text-center text-[16px] font-bold"
            style={{ fontFamily: 'Poppins-Bold' }}
          >
            SIGN IN WITH GOOGLE
          </Text>
        </View>
      </TouchableOpacity>

      {/* Forgot Password Link */}
<<<<<<< HEAD
      <Button
        label="Forget Password?"
        onPress={() => router.push('../forgot-password')}
        size=""
        color=""
        className="mb-4"
        textClassName="text-[16px] underline text-accent"
        textStyle={{ fontFamily: 'Poppins-Medium' }}
      />

      {/* Sign Out Button */}
      <SimpleSignOutButton />
=======
      <TouchableOpacity onPress={() => router.push('../forgot-password')} className="mt-2">
        <Text
          className="text-[#6536DD] text-center text-[16px] underline"
          style={{ fontFamily: 'Poppins-Medium' }}
        >
          Forgot Password?
        </Text>
      </TouchableOpacity>
>>>>>>> abca93e5
    </View>
  );
}<|MERGE_RESOLUTION|>--- conflicted
+++ resolved
@@ -1,12 +1,10 @@
 import { useSignIn, useSSO } from '@clerk/clerk-expo';
 import { useRouter } from 'expo-router';
-import { Text, View, TouchableOpacity, Image } from 'react-native';
+import { Text, View, TouchableOpacity, Image, Button } from 'react-native';
 import FormInput from '@/components/FormInput';
 import React, { useCallback, useEffect } from 'react';
 import { useState } from 'react';
-<<<<<<< HEAD
 import { SimpleSignOutButton } from '@/components/SignOutButton';
-=======
 import * as WebBrowser from 'expo-web-browser';
 import * as AuthSession from 'expo-auth-session';
 import icons from '@/constants/icons';
@@ -21,7 +19,6 @@
 };
 
 WebBrowser.maybeCompleteAuthSession();
->>>>>>> abca93e5
 
 export default function SignInForm() {
   const { signIn, setActive, isLoaded } = useSignIn();
@@ -173,7 +170,6 @@
       </TouchableOpacity>
 
       {/* Forgot Password Link */}
-<<<<<<< HEAD
       <Button
         label="Forget Password?"
         onPress={() => router.push('../forgot-password')}
@@ -186,16 +182,6 @@
 
       {/* Sign Out Button */}
       <SimpleSignOutButton />
-=======
-      <TouchableOpacity onPress={() => router.push('../forgot-password')} className="mt-2">
-        <Text
-          className="text-[#6536DD] text-center text-[16px] underline"
-          style={{ fontFamily: 'Poppins-Medium' }}
-        >
-          Forgot Password?
-        </Text>
-      </TouchableOpacity>
->>>>>>> abca93e5
     </View>
   );
 }