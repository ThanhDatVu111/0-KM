import React, { useState } from 'react';
import { useRouter } from 'expo-router';
import { View, Text, Platform, Image, TextInput, Alert } from 'react-native';
import DateTimePicker from '@react-native-community/datetimepicker';
import * as ImagePicker from 'expo-image-picker';
import Button from '@/components/Button';
import * as Clipboard from 'expo-clipboard';
import { useLocalSearchParams } from 'expo-router';
<<<<<<< HEAD
import { createUser } from '@/apis/user';
import { createRoom } from '@/apis/room';
=======
import { onboardUser } from '@/apis/user';
>>>>>>> cdbc7d64

/** --- Step 1: NameEntry --- */
function NameStep({
  name,
  setName,
  onNext,
}: {
  name: string;
  setName: (s: string) => void;
  onNext: () => void;
}) {
  return (
    <View className="w-full max-w-xs">
      <Text className="text-2xl font-bold text-accent mb-4 text-center">What’s your name?</Text>
      <TextInput
        className="border border-accent rounded-lg px-4 py-2 mb-6"
        value={name}
        placeholder="Your name"
        onChangeText={setName}
      />
      <Button
        label="Next"
        onPress={onNext}
        size="py-4 px-8"
        color="bg-accent"
        className="w-full"
        textClassName="text-white text-base font-medium"
      />
    </View>
  );
}

/** --- Step 2: BirthdayEntry --- */
function BirthdayStep({
  birthdate,
  setBirthdate,
  showPicker,
  setShowPicker,
  onNext,
  onPrevious,
}: {
  birthdate: Date;
  setBirthdate: (d: Date) => void;
  showPicker: boolean;
  setShowPicker: (b: boolean) => void;
  onNext: () => void;
  onPrevious: () => void;
}) {
  // Hides the Android date-picker once user pick (or cancel) and, if
  // user actually picked a date, updates your birthdate state.
  const handleChange = (_: any, selected?: Date) => {
    if (Platform.OS === 'android') setShowPicker(false);
    if (selected) setBirthdate(selected);
  };

  return (
    <View className="w-full max-w-xs items-center">
      <Text className="text-2xl font-bold text-accent mb-4 text-center">
        What’s your birthdate?
      </Text>
      <Button
        label={birthdate.toLocaleDateString()}
        onPress={() => setShowPicker(true)}
        size="px-4 py-3"
        color="bg-accent"
        className="w-full"
        textClassName="text-white text-base font-medium"
      />
      {showPicker && (
        <DateTimePicker
          value={birthdate}
          mode="date"
          display={Platform.OS === 'ios' ? 'spinner' : 'default'}
          onChange={handleChange}
        />
      )}
      <View className="flex-row justify-between w-full">
        <Button
          label="Previous"
          onPress={onPrevious}
          size="px-4 py-3"
          color="bg-gray-400"
          className="w-1/2 mr-2"
          textClassName="text-white text-base font-medium"
        />
        <Button
          label="Next"
          onPress={onNext}
          size="px-4 py-3"
          color="bg-accent"
          className="w-1/2 ml-2"
          textClassName="text-white text-base font-medium"
        />
      </View>
    </View>
  );
}

/** --- Step 3: PhotoEntry --- */

// That launchImageLibraryAsync call itself returns a Promise that only settles once the user
// either picks an image or cancels. By using await, you pause execution until that happens.
// Once the user has made their choice, your function continues, calls setPhoto(...), then
// finishes—resolving its returned promise.

async function pickImage(setPhoto: (uri: string) => void) {
  const result = await ImagePicker.launchImageLibraryAsync({
    mediaTypes: ImagePicker.MediaTypeOptions.Images,
    quality: 0.8,
  });
  //if canceled is true, assets will be an empty array, and if assets has items then canceled will be false.
  if (!result.canceled && result.assets.length > 0) {
    setPhoto(result.assets[0].uri);
  }
}

function PhotoStep({
  photo,
  setPhoto,
  onFinish,
  onPrevious,
}: {
  photo: string | null;
  setPhoto: (uri: string) => void;
  onFinish: () => void;
  onPrevious?: () => void;
}) {
  return (
    <View className="w-full max-w-xs items-center">
      <Text className="text-2xl font-bold text-accent mb-4 text-center">
        Upload your profile picture
      </Text>
      {photo ? (
        <Image source={{ uri: photo }} className="w-32 h-32 rounded-full mb-6" />
      ) : (
        <Button
          label="Choose Photo"
          onPress={() => pickImage(setPhoto)}
          size="px-4 py-3"
          color="bg-accent"
          className="w-full"
          textClassName="text-white text-base font-medium"
        />
      )}
      {onPrevious && (
        <Button
          label="Previous"
          onPress={onPrevious}
          size="px-4 py-3"
          color="bg-gray-400"
          className="w-full mb-4"
          textClassName="text-white text-base font-medium"
        />
      )}
      <Button
        label="Finish onboarding"
        onPress={onFinish} // Still using `onFinish` to go to next step (setStep(3))
        size="px-4 py-3"
        color="bg-accent"
        className="w-full"
        textClassName="text-white text-base font-medium"
      />
    </View>
  );
}

/** --- Main Onboarding Flow (NativeWind) --- */
const OnboardingFlow = () => {
  //Note: This page still need to work on the UI to make it look consistent with the rest of the app.

  const [step, setStep] = useState(0);
  const [name, setName] = useState('');
  const [birthdate, setBirthdate] = useState(new Date());
  const [showPicker, setShowPicker] = useState(false);
  const [photo, setPhoto] = useState<string | null>(null);
  const {user_id} = useLocalSearchParams();
  const router = useRouter();
  const roomId = crypto.randomUUID();

  const handleFinish = async () => {
    try {
<<<<<<< HEAD
      const user = await createUser({
        email: email as string,
        userId: userId as string,
        name: name,
        birthdate: birthdate.toISOString(),
        photo: photo || '',
      });

      console.log('✅ User created:', user);

      const room = await createRoom({
        room_id: roomId as string,
        user_1: userId as string,
      });

      console.log('✅ Room created:', room);

      // Navigate only if both user and room creation are successful
      router.push({
        pathname: '/(onboard)/join-room',
        params: {
          userId: userId,
          roomId: roomId,
        },
      });
    } catch (err) {
      console.error('❌ Error creating user or room:', err);
=======
      const user = await onboardUser({
        user_id: user_id as string,
        name: name,
        birthdate: birthdate.toISOString(),
        photo_url: photo || '',
      });
      console.log('✅ User updated in database:', user);
      router.push('/(tabs)/home'); // Navigate to pairing page
    } catch (err) {
      console.error('❌ Error onboarding user:', err);
>>>>>>> cdbc7d64
    }
  };
  const steps = [
    <NameStep key="1" name={name} setName={setName} onNext={() => setStep(1)} />,
    <BirthdayStep
      key="2"
      birthdate={birthdate}
      setBirthdate={setBirthdate}
      showPicker={showPicker}
      setShowPicker={setShowPicker}
      onPrevious={() => setStep(0)}
      onNext={() => setStep(2)}
    />,
    <PhotoStep
      key="3"
      photo={photo}
      setPhoto={setPhoto}
      onPrevious={() => setStep(1)}
      onFinish={() => handleFinish()}
    />,
  ];

  return <View className="flex-1 items-center justify-center bg-primary px-4">{steps[step]}</View>;
};

export default OnboardingFlow;<|MERGE_RESOLUTION|>--- conflicted
+++ resolved
@@ -1,17 +1,12 @@
 import React, { useState } from 'react';
 import { useRouter } from 'expo-router';
-import { View, Text, Platform, Image, TextInput, Alert } from 'react-native';
+import { View, Text, Platform, Image, TextInput} from 'react-native';
 import DateTimePicker from '@react-native-community/datetimepicker';
 import * as ImagePicker from 'expo-image-picker';
 import Button from '@/components/Button';
-import * as Clipboard from 'expo-clipboard';
 import { useLocalSearchParams } from 'expo-router';
-<<<<<<< HEAD
-import { createUser } from '@/apis/user';
+import { onboardUser } from '@/apis/user';
 import { createRoom } from '@/apis/room';
-=======
-import { onboardUser } from '@/apis/user';
->>>>>>> cdbc7d64
 
 /** --- Step 1: NameEntry --- */
 function NameStep({
@@ -193,46 +188,32 @@
 
   const handleFinish = async () => {
     try {
-<<<<<<< HEAD
-      const user = await createUser({
-        email: email as string,
-        userId: userId as string,
-        name: name,
-        birthdate: birthdate.toISOString(),
-        photo: photo || '',
-      });
-
-      console.log('✅ User created:', user);
-
-      const room = await createRoom({
-        room_id: roomId as string,
-        user_1: userId as string,
-      });
-
-      console.log('✅ Room created:', room);
-
-      // Navigate only if both user and room creation are successful
-      router.push({
-        pathname: '/(onboard)/join-room',
-        params: {
-          userId: userId,
-          roomId: roomId,
-        },
-      });
-    } catch (err) {
-      console.error('❌ Error creating user or room:', err);
-=======
       const user = await onboardUser({
         user_id: user_id as string,
         name: name,
         birthdate: birthdate.toISOString(),
         photo_url: photo || '',
       });
+
       console.log('✅ User updated in database:', user);
-      router.push('/(tabs)/home'); // Navigate to pairing page
+
+      const room = await createRoom({
+        room_id: roomId as string,
+        user_1: user_id as string,
+      });
+
+      console.log('✅ Room created:', room);
+
+      // Navigate only if both user and room creation are successful
+      router.push({
+        pathname: '/(onboard)/join-room',
+        params: {
+          userId: user_id,
+          roomId: roomId,
+        },
+      });
     } catch (err) {
-      console.error('❌ Error onboarding user:', err);
->>>>>>> cdbc7d64
+      console.error('❌ Error creating user or room:', err);
     }
   };
   const steps = [
