--- conflicted
+++ resolved
@@ -122,10 +122,7 @@
       return;
     }
 
-<<<<<<< HEAD
-=======
     // Return all room data
->>>>>>> f3d1c1f0
     res.status(200).json({
       data: {
         room_id: room.room_id,
@@ -133,11 +130,7 @@
         user_2: room.user_2,
         filled: room.filled,
       },
-<<<<<<< HEAD
-    }); // Return only the `filled` column
-=======
     });
->>>>>>> f3d1c1f0
   } catch (err: any) {
     next(err);
   }
