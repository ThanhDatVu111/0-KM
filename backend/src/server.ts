import express from 'express';
import cors from 'cors';
import dotenv from 'dotenv';
import { createServer } from 'http';
import { Server } from 'socket.io';
import supabase from '../supabase/db';
import UserRouter from './routes/userRoutes';
import RoomRouter from './routes/roomRoutes';
import LibraryRouter from './routes/libraryRoutes';
import ChatRouter from './routes/chatRoutes';
import Socket from './types/socket';
// import other routers like TripRouter, NotificationRouter if needed

dotenv.config();

const app = express();
<<<<<<< HEAD
const server = createServer(app);

const PORT = process.env.PORT;
const LOCAL_HOST_URL = process.env.LOCAL_HOST_URL;
=======
const PORT = process.env.PORT ? parseInt(process.env.PORT, 10) : 3001;
const LOCAL_URL = process.env.LOCAL_URL;
const PUBLIC_URL = process.env.PUBLIC_URL;
>>>>>>> 149d313a

const io = new Server(server, {
  cors: {
    origin: `${LOCAL_HOST_URL}:${PORT}`,
    methods: ['GET', 'POST'],
  },
});

app.use(express.json({ limit: '20mb' })); // For JSON payloads
app.use(express.urlencoded({ limit: '20mb', extended: true }));
app.use(
  cors({
    origin: [LOCAL_URL, PUBLIC_URL].filter((u): u is string => !!u),
  }),
);


// Route mounting
app.use('/users', UserRouter);
app.use('/rooms', RoomRouter);
app.use('/library', LibraryRouter);
app.use('/chat', ChatRouter);

const startServer = async () => {
  try {
    console.log('🔍 Checking Supabase connectivity...');

    // 1) Quick “head”‐only check on your users table
    let { error } = await supabase.from('users').select('user_id', { head: true }).limit(1);

    if (error) {
      console.error('❌ Cannot read from users table:', error.message);
      return;
    }
    console.log('✅ users table reachable');

    // 2) Verify the exact columns you expect
    const expectedCols = [
      'user_id',
      'email',
      'username',
      'birthdate',
      'photo_url',
      'created_at',
    ].join(',');

    const { error: schemaErr } = await supabase
      .from('users')
      .select(expectedCols, { head: true })
      .limit(1);

    if (schemaErr) {
      console.error('❌ users schema check failed:', schemaErr.message);
      return;
    }
    console.log('✅ users schema and columns OK');

    // 4) All good—start listening
    if (!PORT) {
      throw new Error('🚨 PORT is not defined or invalid.');
    }
    app.listen(PORT, '0.0.0.0', () => {
      console.log('✅ Server listening on port', PORT);
      console.log('✅ Local endpoint:', LOCAL_URL);
      console.log('✅ Public endpoint:', PUBLIC_URL);
    });
  } catch (err: any) {
    console.error('🚨 Failed to start server:', err.message || err);
    process.exit(1);
  }
};

startServer();<|MERGE_RESOLUTION|>--- conflicted
+++ resolved
@@ -14,23 +14,9 @@
 dotenv.config();
 
 const app = express();
-<<<<<<< HEAD
-const server = createServer(app);
-
-const PORT = process.env.PORT;
-const LOCAL_HOST_URL = process.env.LOCAL_HOST_URL;
-=======
 const PORT = process.env.PORT ? parseInt(process.env.PORT, 10) : 3001;
 const LOCAL_URL = process.env.LOCAL_URL;
 const PUBLIC_URL = process.env.PUBLIC_URL;
->>>>>>> 149d313a
-
-const io = new Server(server, {
-  cors: {
-    origin: `${LOCAL_HOST_URL}:${PORT}`,
-    methods: ['GET', 'POST'],
-  },
-});
 
 app.use(express.json({ limit: '20mb' })); // For JSON payloads
 app.use(express.urlencoded({ limit: '20mb', extended: true }));
