--- conflicted
+++ resolved
@@ -4,11 +4,8 @@
 import supabase from '../supabase/db';
 import UserRouter from './routes/userRoutes';
 import RoomRouter from './routes/roomRoutes';
-<<<<<<< HEAD
 import CalendarRouter from './routes/calendarRoutes';
-=======
 import LibraryRouter from './routes/libraryRoutes';
->>>>>>> 030b2e17
 // import other routers like TripRouter, NotificationRouter if needed
 
 dotenv.config();
@@ -25,11 +22,8 @@
 // Route mounting
 app.use('/users', UserRouter);
 app.use('/rooms', RoomRouter);
-<<<<<<< HEAD
 app.use('/calendar', CalendarRouter);
-=======
 app.use('/library', LibraryRouter);
->>>>>>> 030b2e17
 
 const startServer = async () => {
   try {
