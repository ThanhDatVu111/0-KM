--- conflicted
+++ resolved
@@ -18,15 +18,7 @@
 
 app.use(express.json({ limit: '20mb' })); // For JSON payloads
 app.use(express.urlencoded({ limit: '20mb', extended: true }));
-<<<<<<< HEAD
-app.use(
-  cors({
-    origin: [LOCAL_URL, PUBLIC_URL].filter((u): u is string => !!u),
-  }),
-);
-=======
 app.use(cors());
->>>>>>> abca93e5
 
 // Route mounting
 app.use('/users', UserRouter);
