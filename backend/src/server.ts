import express from 'express';
import cors from 'cors';
import dotenv from 'dotenv';
import { createServer } from 'http';
import { Server } from 'socket.io';
import supabase from '../supabase/db';
import UserRouter from './routes/userRoutes';
import RoomRouter from './routes/roomRoutes';
<<<<<<< HEAD
import ChatRouter from './routes/chatRoutes';
import Socket from './types/socket';
=======
import LibraryRouter from './routes/libraryRoutes';
>>>>>>> f3d1c1f0
// import other routers like TripRouter, NotificationRouter if needed

dotenv.config();

const app = express();
const server = createServer(app);

const PORT = process.env.PORT;
const LOCAL_HOST_URL = process.env.LOCAL_HOST_URL;

const io = new Server(server, {
  cors: {
    origin: `${LOCAL_HOST_URL}:${PORT}`,
    methods: ['GET', 'POST'],
  },
});

app.use(express.json({ limit: '20mb' })); // For JSON payloads
app.use(express.urlencoded({ limit: '20mb', extended: true }));
app.use(cors()); // allows the backend to respond to requests from the frontend.

// Route mounting
app.use('/users', UserRouter);
app.use('/rooms', RoomRouter);
<<<<<<< HEAD
app.use('/chat', ChatRouter);
=======
app.use('/library', LibraryRouter);
>>>>>>> f3d1c1f0

const startServer = async () => {
  try {
    console.log('🔍 Checking Supabase connectivity...');

    // 1) Quick “head”‐only check on your users table
    let { error } = await supabase.from('users').select('user_id', { head: true }).limit(1);

    if (error) {
      console.error('❌ Cannot read from users table:', error.message);
      return;
    }
    console.log('✅ users table reachable');

    // 2) Verify the exact columns you expect
    const expectedCols = [
      'user_id',
      'email',
      'username',
      'birthdate',
      'photo_url',
      'created_at',
    ].join(',');

    const { error: schemaErr } = await supabase
      .from('users')
      .select(expectedCols, { head: true })
      .limit(1);

    if (schemaErr) {
      console.error('❌ users schema check failed:', schemaErr.message);
      return;
    }
    console.log('✅ users schema and columns OK');

    // 4) All good—start listening
    app.listen(PORT, () => {
      console.log(`🚀 Server running at ${LOCAL_HOST_URL}:${PORT}`);
    });
  } catch (err: any) {
    console.error('🚨 Failed to start server:', err.message || err);
    process.exit(1);
  }
};

startServer();<|MERGE_RESOLUTION|>--- conflicted
+++ resolved
@@ -6,12 +6,9 @@
 import supabase from '../supabase/db';
 import UserRouter from './routes/userRoutes';
 import RoomRouter from './routes/roomRoutes';
-<<<<<<< HEAD
+import LibraryRouter from './routes/libraryRoutes';
 import ChatRouter from './routes/chatRoutes';
 import Socket from './types/socket';
-=======
-import LibraryRouter from './routes/libraryRoutes';
->>>>>>> f3d1c1f0
 // import other routers like TripRouter, NotificationRouter if needed
 
 dotenv.config();
@@ -36,11 +33,8 @@
 // Route mounting
 app.use('/users', UserRouter);
 app.use('/rooms', RoomRouter);
-<<<<<<< HEAD
+app.use('/library', LibraryRouter);
 app.use('/chat', ChatRouter);
-=======
-app.use('/library', LibraryRouter);
->>>>>>> f3d1c1f0
 
 const startServer = async () => {
   try {
