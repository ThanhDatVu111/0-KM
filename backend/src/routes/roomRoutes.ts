import { Router } from 'express';
<<<<<<< HEAD
import { fetchRoom, createRoom, joinRoom, deleteRoom, fetchRoomByUserId } from '../controllers/roomController';
=======
import {
  fetchRoom,
  createRoom,
  joinRoom,
  deleteRoom,
  updateRoom,
} from '../controllers/roomController';
>>>>>>> e052fbfd

const router = Router();

// Define RESTful routes relative to `/rooms`
router.post('/', createRoom);
router.put('/:room_id', joinRoom);
router.delete('/:room_id', deleteRoom);
router.get('/:user_id', fetchRoom);
<<<<<<< HEAD
router.get('/', fetchRoomByUserId);
=======
router.patch('/:room_id', updateRoom);
>>>>>>> e052fbfd

export default router;<|MERGE_RESOLUTION|>--- conflicted
+++ resolved
@@ -1,15 +1,12 @@
 import { Router } from 'express';
-<<<<<<< HEAD
-import { fetchRoom, createRoom, joinRoom, deleteRoom, fetchRoomByUserId } from '../controllers/roomController';
-=======
 import {
   fetchRoom,
   createRoom,
   joinRoom,
   deleteRoom,
   updateRoom,
+  fetchRoomByUserId
 } from '../controllers/roomController';
->>>>>>> e052fbfd
 
 const router = Router();
 
@@ -18,10 +15,7 @@
 router.put('/:room_id', joinRoom);
 router.delete('/:room_id', deleteRoom);
 router.get('/:user_id', fetchRoom);
-<<<<<<< HEAD
 router.get('/', fetchRoomByUserId);
-=======
 router.patch('/:room_id', updateRoom);
->>>>>>> e052fbfd
 
 export default router;