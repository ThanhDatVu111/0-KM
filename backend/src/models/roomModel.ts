import supabase from '../../supabase/db';

//ROLE: Database access layer

export async function createRoom(attrs: { room_id: string; user_1: string }) {
  const { data, error } = await supabase
    .from('room')
    .insert([attrs]) // insert 1 new row
    .select() // ask Supabase to send back the new row's columns
    .single(); // "I know it's exactly one row—give me the object directly"
  if (error) throw error;
  return data;
}

export async function checkRoom(attrs: { room_id: string }) {
  const { data, error } = await supabase
    .from('room')
    .select()
    .eq('room_id', attrs.room_id)
    .single();

  if (error && error.code !== 'PGRST116') {
    throw error;
  }
  return !!data;
}

export async function joinRoom(attrs: { room_id: string; user_id: string }) {
  // Fetch the room first
  const room = await getRoomById(attrs.room_id);
  if (!room) throw new Error('Room not found');

  // Prevent joining if user is already in the room
  if (room.user_1 === attrs.user_id || room.user_2 === attrs.user_id) {
    throw new Error('User already in this room');
  }

  let updates: any = {};
  if (!room.user_1) {
    updates.user_1 = attrs.user_id;
    updates.filled = !!room.user_2;
  } else if (!room.user_2) {
    updates.user_2 = attrs.user_id;
    updates.filled = !!room.user_1;
  } else {
    throw new Error('Room is already full');
  }

  const { data, error } = await supabase
    .from('room')
    .update(updates)
    .eq('room_id', attrs.room_id)
    .select()
    .single();

  if (error) throw error;
  return data;
}

export async function updateRoomForLeaving(room_id: string, user_id: string) {
  // Fetch the room to determine which user slot to clear
  const room = await getRoomById(room_id);
  if (!room) throw new Error('Room not found');
  let updates: any = {};
  // Determine which user slot to clear based on user_id
  if (room.user_1 === user_id) {
    updates = { user_1: null, filled: true };
  } else if (room.user_2 === user_id) {
    updates = { user_2: null, filled: true };
  } else {
    throw new Error('User not in this room');
  }
  const { data, error } = await supabase
    .from('room')
    .update(updates)
    .eq('room_id', room_id)
    .select()
    .single();
  if (error) throw error;
  return data;
}

export async function deleteRoom(attrs: { room_id: string }): Promise<string | null> {
  const { data, error } = await supabase
    .from('room')
    .delete() // Return the deleted row(s)
    .eq('room_id', attrs.room_id)
    .select('room_id'); // Select only the room_id field

  if (error) throw error;

  // If a room was deleted, return its room_id; otherwise, return null
  return data?.[0]?.room_id || null;
}

export async function fetchRoom(user_id: string) {
  console.log('🔍 Fetching room for user:', user_id);

  const { data, error } = await supabase
    .from('room')
    .select('room_id, user_1, user_2, filled')
    .or(`user_1.eq.${user_id},user_2.eq.${user_id}`)
    .single();

  if (error) {
    console.error('❌ Raw error from database:', error);
    if (error.code === 'PGRST116') {
      console.log('❌ No room found for user:', user_id);
      return null;
    }
    throw error;
  }

  if (!data) {
    console.log('❌ No data returned from database for user:', user_id);
    return null;
  }

  console.log('✅ Room data found:', data);
  return data;
}

<<<<<<< HEAD

export async function fetchRoomByUserId(attrs: {
  user_id: string,
}) {
  const { data, error } = await supabase
    .from('room')
    .select()
    .or(`user_1.eq.${attrs.user_id}, user_2.eq.${attrs.user_id}`)
    .single()
=======
export async function getRoomById(room_id: string) {
  const { data, error } = await supabase.from('room').select().eq('room_id', room_id).single();
>>>>>>> e052fbfd
  if (error) throw error;
  return data;
}<|MERGE_RESOLUTION|>--- conflicted
+++ resolved
@@ -120,7 +120,6 @@
   return data;
 }
 
-<<<<<<< HEAD
 
 export async function fetchRoomByUserId(attrs: {
   user_id: string,
@@ -130,10 +129,11 @@
     .select()
     .or(`user_1.eq.${attrs.user_id}, user_2.eq.${attrs.user_id}`)
     .single()
-=======
+  if (error) throw error;
+  return data;
+}
 export async function getRoomById(room_id: string) {
   const { data, error } = await supabase.from('room').select().eq('room_id', room_id).single();
->>>>>>> e052fbfd
   if (error) throw error;
   return data;
 }