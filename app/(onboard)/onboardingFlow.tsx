import React, { useState } from 'react';
import {
  View,
  Text,
  TouchableOpacity,
  Platform,
  Image,
  TextInput,
} from 'react-native';
import DateTimePicker from '@react-native-community/datetimepicker';
import * as ImagePicker from 'expo-image-picker';
import Button from '@/components/Button';
import { useLocalSearchParams } from 'expo-router';

/** --- Step 1: NameEntry --- */
function NameStep({
  name,
  setName,
  onNext,
}: {
  name: string;
  setName: (s: string) => void;
  onNext: () => void;
}) {
  return (
    <View className="w-full max-w-xs">
      <Text className="text-2xl font-bold text-white mb-4 text-center">
        What’s your name?
      </Text>
      <TextInput
        className="border border-gray-400 rounded-lg px-4 py-2 mb-6"
        value={name}
        placeholder="Kevin Nguyen"
        onChangeText={setName}
      />
      <Button
        label="Next"
        onPress={onNext}
        size="py-4 px-8"
        color="bg-accent"
        className="w-full"
        textClassName="text-white text-base font-medium"
      />
    </View>
  );
}

<<<<<<< HEAD
const onboardingFlow = () => {
  const { email, sessionId } = useLocalSearchParams();
  const router = useRouter();
  const [step, setStep] = useState(0);
  const [name, setFullName] = useState('');
  const [photo, setPhoto] = useState<string | null>(null);
  const [birthdate, setBirthdate] = useState(new Date());
  const [showPicker, setShowPicker] = useState(false);
    

  const printInfo = () => {
    console.log("email: " + email);
    console.log("name:" + name);
    console.log("birthday:" + birthdate);
  }


  const handleChange = (event: any, selectedDate?: Date) => {
    // Dismiss the picker after selecting
=======
/** --- Step 2: BirthdayEntry --- */
function BirthdayStep({
  birthdate,
  setBirthdate,
  showPicker,
  setShowPicker,
  onNext,
}: {
  birthdate: Date;
  setBirthdate: (d: Date) => void;
  showPicker: boolean;
  setShowPicker: (b: boolean) => void;
  onNext: () => void;
}) {

  // Hides the Android date-picker once user pick (or cancel) and, if 
  // user actually picked a date, updates your birthdate state.
  const handleChange = (_: any, selected?: Date) => {
>>>>>>> d2719688
    if (Platform.OS === 'android') setShowPicker(false);
    if (selected) setBirthdate(selected);
  };

  return (
    <View className="w-full max-w-xs items-center">
      <Text className="text-2xl font-bold text-accent mb-4 text-center">
        What’s your birthdate?
      </Text>
      <Button
        label={birthdate.toLocaleDateString()}
        onPress={() => setShowPicker(true)}
        size="px-4 py-3"
        color="bg-accent"
        className="w-full"
        textClassName="text-white text-base font-medium"
      />
      {showPicker && (
        <DateTimePicker
          value={birthdate}
          mode="date"
          display={Platform.OS === 'ios' ? 'spinner' : 'default'}
          onChange={handleChange}
        />
      )}
      <Button
        label="Next"
        onPress={onNext}
        size="px-4 py-3"
        color="bg-accent"
        className="w-full"
        textClassName="text-white text-base font-medium"
      />
    </View>
  );
}

/** --- Step 3: PhotoEntry --- */

// That launchImageLibraryAsync call itself returns a Promise that only settles once the user 
// either picks an image or cancels. By using await, you pause execution until that happens. 
// Once the user has made their choice, your function continues, calls setPhoto(...), then 
// finishes—resolving its returned promise.

async function pickImage(setPhoto: (uri: string) => void) {
  const result = await ImagePicker.launchImageLibraryAsync({
    mediaTypes: ImagePicker.MediaTypeOptions.Images,
    quality: 0.8,
  });
  if (!result.canceled && result.assets.length > 0) {
    setPhoto(result.assets[0].uri);
  }
}

function PhotoStep({
  photo,
  setPhoto,
  onFinish,
}: {
  photo: string | null;
  setPhoto: (uri: string) => void;
  onFinish: () => void;
}) {
  return (
    <View className="w-full max-w-xs items-center">
      <Text className="text-2xl font-bold text-accent mb-4 text-center">
        Upload your profile picture
      </Text>
      {photo ? (
        <Image
          source={{ uri: photo }}
          className="w-32 h-32 rounded-full mb-6"
        />
      ) : (
        <Button
          label="Choose Photo"
          onPress={() => pickImage(setPhoto)}
          size="px-4 py-3"
          color="bg-accent"
          className="w-full"
          textClassName="text-white text-base font-medium"
        />
      )}
      <Button
        label="Finish"
        onPress={onFinish}
        size="px-4 py-3"
        color="bg-accent"
        className="w-full"
        textClassName="text-white text-base font-medium"
      />
    </View>
  );
}

/** --- Main Onboarding Flow (NativeWind) --- */
const OnboardingFlow = () => {
  //Note: This page still need to work on the UI to make it look consistent with the rest of the app.

  const [step, setStep] = useState(0);
  const [name, setName] = useState('');
  const [birthdate, setBirthdate] = useState(new Date());
  const [showPicker, setShowPicker] = useState(false);
  const [photo, setPhoto] = useState<string | null>(null);
  const { userId, email } = useLocalSearchParams();

  //Testing purposes
  const handleFinish = () => {
    console.log({
      email,
      userId,
      name,
      birthdate,
      photo,
      completed_at: new Date().toISOString(),
    });
  };

  const steps = [
    <NameStep
      key="1"
      name={name}
      setName={setName}
      onNext={() => setStep(1)}
    />,
    <BirthdayStep
      key="2"
      birthdate={birthdate}
      setBirthdate={setBirthdate}
      showPicker={showPicker}
      setShowPicker={setShowPicker}
      onNext={() => setStep(2)}
    />,
    <PhotoStep
      key="3"
      photo={photo}
      setPhoto={setPhoto}
      onFinish={handleFinish}
    />,
  ];

  return (
    <View className="flex-1 items-center justify-center bg-primary px-4">
      {steps[step]}
    </View>
  );
};

export default OnboardingFlow;<|MERGE_RESOLUTION|>--- conflicted
+++ resolved
@@ -45,27 +45,6 @@
   );
 }
 
-<<<<<<< HEAD
-const onboardingFlow = () => {
-  const { email, sessionId } = useLocalSearchParams();
-  const router = useRouter();
-  const [step, setStep] = useState(0);
-  const [name, setFullName] = useState('');
-  const [photo, setPhoto] = useState<string | null>(null);
-  const [birthdate, setBirthdate] = useState(new Date());
-  const [showPicker, setShowPicker] = useState(false);
-    
-
-  const printInfo = () => {
-    console.log("email: " + email);
-    console.log("name:" + name);
-    console.log("birthday:" + birthdate);
-  }
-
-
-  const handleChange = (event: any, selectedDate?: Date) => {
-    // Dismiss the picker after selecting
-=======
 /** --- Step 2: BirthdayEntry --- */
 function BirthdayStep({
   birthdate,
@@ -84,7 +63,6 @@
   // Hides the Android date-picker once user pick (or cancel) and, if 
   // user actually picked a date, updates your birthdate state.
   const handleChange = (_: any, selected?: Date) => {
->>>>>>> d2719688
     if (Platform.OS === 'android') setShowPicker(false);
     if (selected) setBirthdate(selected);
   };
