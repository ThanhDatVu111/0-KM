--- conflicted
+++ resolved
@@ -69,12 +69,6 @@
 
   if (pendingVerification) {
     return (
-<<<<<<< HEAD
-      <>
-      
-      <AuthLayout activeTab = 'sign-up' onTabChange = {(tab) => router.replace(tab === 'sign-in' ? '/signin' : '/signup')}>
-        <View style={{ width: 300 }}><FormInput label="Verify your email" borderColor= "#F5829B"autoCapitalize="none"
-=======
       <View className="flex-1 items-center justify-center bg-primary px-6">
         <Text
           className="text-xl mb-4 text-accent"
@@ -83,20 +77,9 @@
           Verify your email
         </Text>
         <TextInput
->>>>>>> c25bd656
           value={code}
           placeholder="Enter verification code"
           onChangeText={(code) => setCode(code)}
-<<<<<<< HEAD
-        /></View>
-        <TouchableOpacity onPress={onVerifyPress} style ={{backgroundColor: '#F5829B', padding: 10, borderRadius: 10, width: 300, alignItems: 'center', marginBlock:10}}>
-          <Text style={{color: 'white', fontSize: 16, fontFamily:"Poppins-Regular"}}>Verify</Text>
-        </TouchableOpacity>
-        </AuthLayout> 
-       </>
-      
-    )
-=======
           className="border border-accent bg-white px-4 py-3 rounded-lg w-[300px] mb-4"
         />
         <TouchableOpacity
@@ -112,7 +95,6 @@
         </TouchableOpacity>
       </View>
     );
->>>>>>> c25bd656
   }
 
   return (
