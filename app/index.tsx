import { Text, View, TouchableOpacity, Image } from 'react-native';
import { router } from 'expo-router';

export default function Index() {
  return (
    <View className="flex-1 items-center justify-center bg-primary">
      {/* Logo */}
      <View className="mt-10">
        <Image
          source={require('../assets/images/logo.png')}
          style={{ width: 150, height: 150 }}
          resizeMode="contain"
        />
      </View>

<<<<<<< HEAD
      <View className="border-0 ">
        <Image
          source={require('../assets/images/polaroid.png')}
=======
      {/* polaroid*/}
      <View className="border ">
        <Image
          source={require('../assets/images/polaroid frame.png')} //pr create new branch for polaroid: quyen
>>>>>>> 02383074
          style={{ width: 400, height: 400 }}
          resizeMode="contain"
        />
      </View>

      {/* Subtitle */}
      <Text className="text-lg text-[#CF5771] mt-10">
        One journey, two hearts, zero distance
      </Text>

      {/* Button */}
      <TouchableOpacity
        onPress={() => router.push('../(auth)/signin')}
        className="min-w-[200px] w-72 mx-4 mt-5 bg-accent px-20 py-4 rounded-full items-center"
      >
        <Text className="text-white text-lg font-semibold text-center">
          Let’s login
        </Text>
      </TouchableOpacity>
    </View>
  );
}<|MERGE_RESOLUTION|>--- conflicted
+++ resolved
@@ -1,3 +1,4 @@
+import React from 'react';
 import { Text, View, TouchableOpacity, Image } from 'react-native';
 import { router } from 'expo-router';
 
@@ -13,16 +14,9 @@
         />
       </View>
 
-<<<<<<< HEAD
       <View className="border-0 ">
         <Image
           source={require('../assets/images/polaroid.png')}
-=======
-      {/* polaroid*/}
-      <View className="border ">
-        <Image
-          source={require('../assets/images/polaroid frame.png')} //pr create new branch for polaroid: quyen
->>>>>>> 02383074
           style={{ width: 400, height: 400 }}
           resizeMode="contain"
         />
