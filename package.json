--- conflicted
+++ resolved
@@ -10,12 +10,8 @@
     "prettier": "^3.2.5"
   },
   "dependencies": {
-<<<<<<< HEAD
     "dotenv": "^16.5.0",
-    "react-native-modal": "^14.0.0-rc.1"
-=======
-    "@react-native-async-storage/async-storage": "^2.2.0",
-    "dotenv": "^16.5.0"
->>>>>>> abca93e5
+    "react-native-modal": "^14.0.0-rc.1",
+    "@react-native-async-storage/async-storage": "^2.2.0"
   }
 }